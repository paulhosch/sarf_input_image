# Python bytecode
__pycache__/
*.py[cod]
*$py.class

# Virtual environments
venv_input_image/
pyvista_env/
<<<<<<< HEAD
*.venv/*
.venv/
.venv
=======
.venv/
.venv
*/.venv/
*/.venv
>>>>>>> 9374866b
venv/
ENV/
env/

# Cache
cache/

# MacOS files
.DS_Store

# Jupyter notebooks
.ipynb_checkpoints

# Log files
*.log
logs/

# Environment variables
.env

# IDE files
.idea/
.vscode/
*.sublime-* 

*.tif
*.png
*.jpg
*.jpeg
*.gif
*.bmp
*.tiff<|MERGE_RESOLUTION|>--- conflicted
+++ resolved
@@ -6,16 +6,10 @@
 # Virtual environments
 venv_input_image/
 pyvista_env/
-<<<<<<< HEAD
-*.venv/*
-.venv/
-.venv
-=======
 .venv/
 .venv
 */.venv/
 */.venv
->>>>>>> 9374866b
 venv/
 ENV/
 env/
